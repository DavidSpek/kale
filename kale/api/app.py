import string
import random
import tempfile

from flask import Flask, request, jsonify
from flask_restful import Resource, Api
from flask_restful import reqparse
from flask_restful import inputs

from kale.core import Kale

app = Flask(__name__)
api = Api(app)


class deploy(Resource):

    def random_string(self, string_length=10):
        """Generate a random string of fixed length """
        letters = string.ascii_lowercase
        return ''.join(random.choice(letters) for _ in range(string_length))

    def post(self):
        parser = reqparse.RequestParser()
        parser.add_argument('nb', type=str, help='Stringified JSON Notebook')
        parser.add_argument('deploy', type=inputs.boolean, help='True to deploy the pipeline to a running KFP instance')
        parser.add_argument('kfp_port', type=int, default=1234,
                            help='Local port map to remote KFP instance. KFP assumed to be at localhost:<port>/pipeline')
        parser.add_argument('pipeline_name', required=True, type=str, help='Name of the deployed pipeline')
        parser.add_argument('pipeline_descr', required=True, type=str, help='Description of the deployed pipeline')
        parser.add_argument('docker_image', default='stefanofioravanzo/kale-kfp-examples:0.1', type=str,
                            help='Docker base image used to build the pipeline steps')
        parser.add_argument('volumes', required=False, action='append', type=str, help='Name of PVCs to be mounted on pipeline steps')
        parser.add_argument('jupyter_args', type=str,
                            help='YAML file with Jupyter parameters as defined by Papermill')

        args = parser.parse_args()

        # create a tmp folder
        tmp_dir = tempfile.mkdtemp()
        tmp_notebook_path = f"{tmp_dir}/kale_generated_notebook.ipynb"

        if args['nb'] is None:
            f = request.files['notebook_file']
            f.save(tmp_notebook_path)
        else:
            with open(tmp_notebook_path, 'w+') as f:
                f.write(args['nb'])

<<<<<<< HEAD
        try:
            result = Kale(
                source_notebook_path=tmp_notebook_path,
                pipeline_name=args['pipeline_name'] + "_" + self.random_string(4),
                pipeline_descr=args['pipeline_descr'],
                docker_image=args['docker_image'],
                auto_deploy=args['deploy'],
                kfp_port=args['kfp_port']
            ).run()
            if 'run' in result:
                result['status'] = 200
            else:
                result['status'] = 400
            resp = jsonify(result)
        except Exception as e:
            resp_data = {"status": 500, "message": str(e)}
            resp = jsonify(resp_data)
=======
        Kale(
            source_notebook_path=tmp_notebook_path,
            pipeline_name=args['pipeline_name'] + "_" + self.random_string(4),
            pipeline_descr=args['pipeline_descr'],
            docker_image=args['docker_image'],
            auto_deploy=args['deploy'],
            # auto_deploy=False,
            kfp_port=args['kfp_port'],
            pvcs=(args['volumes'] if args['volumes'] != [''] else None)
        )
>>>>>>> 3acdc660

        # need to always have a 200 response ito parse the data message
        resp.status_code = 200
        return resp




api.add_resource(deploy, '/kale')


if __name__ == '__main__':
    app.run()<|MERGE_RESOLUTION|>--- conflicted
+++ resolved
@@ -47,7 +47,6 @@
             with open(tmp_notebook_path, 'w+') as f:
                 f.write(args['nb'])
 
-<<<<<<< HEAD
         try:
             result = Kale(
                 source_notebook_path=tmp_notebook_path,
@@ -55,7 +54,8 @@
                 pipeline_descr=args['pipeline_descr'],
                 docker_image=args['docker_image'],
                 auto_deploy=args['deploy'],
-                kfp_port=args['kfp_port']
+                kfp_port=args['kfp_port'],
+                pvcs=(args['volumes'] if args['volumes'] != [''] else None)
             ).run()
             if 'run' in result:
                 result['status'] = 200
@@ -65,18 +65,6 @@
         except Exception as e:
             resp_data = {"status": 500, "message": str(e)}
             resp = jsonify(resp_data)
-=======
-        Kale(
-            source_notebook_path=tmp_notebook_path,
-            pipeline_name=args['pipeline_name'] + "_" + self.random_string(4),
-            pipeline_descr=args['pipeline_descr'],
-            docker_image=args['docker_image'],
-            auto_deploy=args['deploy'],
-            # auto_deploy=False,
-            kfp_port=args['kfp_port'],
-            pvcs=(args['volumes'] if args['volumes'] != [''] else None)
-        )
->>>>>>> 3acdc660
 
         # need to always have a 200 response ito parse the data message
         resp.status_code = 200
